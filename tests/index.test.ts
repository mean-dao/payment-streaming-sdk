import { expect } from "chai";
import { Program } from '@project-serum/anchor';
import {
  Keypair,
  Connection,
  PublicKey,
  clusterApiUrl
} from '@solana/web3.js';

import {
  Constants,
  Msp,
  MSP,
  getFilteredStreamAccounts,
  getStreamStartUtcInSeconds,
  getStreamEstDepletionDate,
  getStreamStatus,
  getStreamRemainingAllocation,
  isStreamManuallyPaused,
  getStreamUnitsPerSecond,
  getStreamCliffAmount,
  listTreasuries
} from '../src';
import { createProgram, getDefaultKeyPair } from "./utils";
import { Category, STREAM_STATUS } from "../src/types";
import { BN } from "bn.js";

interface LooseObject {
  [key: string]: any
}

const endpoint = clusterApiUrl('devnet'); //'http://localhost:8899';
// deploy msp locally
// todo: find a better approach

let msp: MSP;

describe('MSP Tests\n', async () => {
  let connection: Connection;
  let program: Program<Msp>;
  let user1Wallet: Keypair;
  let user2Wallet: Keypair;
  const userWalletAddress = new PublicKey('DG6nJknzbAq8xitEjMEqUbc77PTzPDpzLjknEXn3vdXZ');
  let debugObject: LooseObject;

  before(async () => {

    user1Wallet = Keypair.generate();
    user2Wallet = Keypair.generate();
    const root = await getDefaultKeyPair();
    connection = new Connection(endpoint, 'confirmed');
    debugObject = {};
    /*
    const tx = new Transaction();
    tx.add(SystemProgram.transfer({
      fromPubkey: root.publicKey,
      lamports: 2000 * LAMPORTS_PER_SOL,
      toPubkey: user1Wallet.publicKey
    }));
    tx.add(SystemProgram.transfer({
      fromPubkey: root.publicKey,
      lamports: 1000 * LAMPORTS_PER_SOL,
      toPubkey: user2Wallet.publicKey
    }));
    // fund the fees account to avoid error 'Transaction leaves an account with a lower balance than rent-exempt minimum'
    tx.add(SystemProgram.transfer({
      fromPubkey: root.publicKey,
      lamports: 1000 * LAMPORTS_PER_SOL,
      toPubkey: new PublicKey("3TD6SWY9M1mLY2kZWJNavPLhwXvcRsWdnZLRaMzERJBw")
    }));
    tx.add(SystemProgram.transfer({
      fromPubkey: root.publicKey,
      lamports: 1000 * LAMPORTS_PER_SOL,
      toPubkey: Constants.READONLY_PUBKEY
    }));
    await sendAndConfirmTransaction(connection, tx, [root], { commitment: 'confirmed' });
    console.log("Balance user1: : ", await connection.getBalance(user1Wallet.publicKey, 'confirmed'));
    console.log("Balance user2: : ", await connection.getBalance(user2Wallet.publicKey, 'confirmed'));

<<<<<<< HEAD
    msp = new MSP(endpoint, user1Wallet.publicKey.toBase58(), 'confirmed',
      // comment out to avoid error 'Attempt to load a program that does not exist'
      new PublicKey("2nZ8KDGdPBexJwWznPZosioWJzNBSM3doUXUYdo37ndN")
    );
    */

    // For testing special use case
    msp = new MSP(endpoint, userWalletAddress.toBase58(), 'confirmed',
      new PublicKey("MSPCUMbLfy2MeT6geLMMzrUkv1Tx88XRApaVRdyxTuu")
    );

    program = createProgram(
      connection,
      userWalletAddress,
      Constants.MSP
    );

=======
    msp = new MSP(endpoint, "MSPdQo5ZdrPh6rU1LsvUv5nRhAnj1mj6YQEqBUq8YwZ", 'confirmed');
>>>>>>> 159975d7
  });

/*
  it('Creates a vesting treasury and vesting stream', async () => {
    console.log('Creating a vesting treasury');
    const [createVestingTreasuryTx, treasury] = await msp.createVestingTreasury(
      user1Wallet.publicKey,
      user1Wallet.publicKey,
      '',
      TreasuryType.Open,
      false,
      Constants.SOL_MINT,
      12,
      TimeUnit.Minute,
      2 * LAMPORTS_PER_SOL,
      SubCategory.seed,
      new Date(),
    );
    createVestingTreasuryTx.partialSign(user1Wallet);
    const createVestingTreasuryTxSerialized = createVestingTreasuryTx.serialize({
      verifySignatures: true,
    });
    await sendAndConfirmRawTransaction(connection, createVestingTreasuryTxSerialized, { commitment: 'confirmed' });
    console.log(`Created a vesting treasury: ${treasury.toBase58()}\n`);

    console.log('Adding funds to the treasury');
    const addFundsTx = await msp.addFunds(
      user1Wallet.publicKey,
      user1Wallet.publicKey,
      treasury,
      Constants.SOL_MINT,
      LAMPORTS_PER_SOL * 1000,
    );
    addFundsTx.partialSign(user1Wallet);
    const addFundsTxSerialized = addFundsTx.serialize({
      verifySignatures: true,
    });
    await sendAndConfirmRawTransaction(connection, addFundsTxSerialized, { commitment: 'confirmed' });
    console.log('Funds added\n');

    console.log('Fetching template data');
    let template = await msp.getStreamTemplate(treasury);
    console.log(`Template: ${JSON.stringify(template, null, 2)}\n`);

    console.log('Mofify template data');
    const modifyTx = await msp.modifyVestingTreasuryTemplate(
      user1Wallet.publicKey,
      user1Wallet.publicKey,
      treasury,
      10,
      TimeUnit.Minute,
      undefined,
      10,
      undefined,
    );
    modifyTx.partialSign(user1Wallet);
    const modifyTxSerialized = modifyTx.serialize({
      verifySignatures: true,
    });
    await sendAndConfirmRawTransaction(connection, modifyTxSerialized, { commitment: 'confirmed' });
    console.log('Template modified\n');

    console.log('Fetching template data after modification');
    template = await msp.getStreamTemplate(treasury);
    console.log(`Template: ${JSON.stringify(template, null, 2)}\n`);

    console.log('Creating vesting stream: 1');
    const [createStreamTx, stream] = await msp.createStreamWithTemplate(
      user1Wallet.publicKey,
      user1Wallet.publicKey,
      treasury,
      user2Wallet.publicKey,
      120 * LAMPORTS_PER_SOL,
      'test_stream',
    );
    createStreamTx.partialSign(user1Wallet);
    const createStreamTxSerialized = createStreamTx.serialize({
      verifySignatures: true,
    });
    await sendAndConfirmRawTransaction(connection, createStreamTxSerialized, { commitment: 'confirmed' });
    console.log(`Stream1 created: ${stream.toBase58()}\n`);

    console.log('Creating vesting stream: 2');
    const [createStreamTx2, stream2] = await msp.createStreamWithTemplate(
      user1Wallet.publicKey,
      user1Wallet.publicKey,
      treasury,
      user2Wallet.publicKey,
      60 * LAMPORTS_PER_SOL,
      'test_stream_2',
    );
    createStreamTx2.partialSign(user1Wallet);
    const createStreamTx2Serialized = createStreamTx2.serialize({
      verifySignatures: true,
    });
    await sendAndConfirmRawTransaction(connection, createStreamTx2Serialized, { commitment: 'confirmed' });
    console.log(`Stream2 created: ${stream2.toBase58()}\n`);

    console.log('Withdraw from treasury');
    const withdrawTx = await msp.treasuryWithdraw(user1Wallet.publicKey,
      user1Wallet.publicKey,
      treasury, LAMPORTS_PER_SOL);
    withdrawTx.partialSign(user1Wallet);
    const withdrawTxSerialized = withdrawTx.serialize({
      verifySignatures: true,
    });
    await sendAndConfirmRawTransaction(connection, withdrawTxSerialized, { commitment: 'confirmed' });
    console.log('Withdrew from treasury success\n');

    await sleep(5000);
    console.log("Withdrawing from stream1");
    const withdrawStreamTx = await msp.withdraw(user2Wallet.publicKey, stream, 0.00000025 * LAMPORTS_PER_SOL);
    await sendAndConfirmTransaction(connection, withdrawStreamTx, [user2Wallet], { commitment: 'confirmed' });
    console.log("Withdraw from stream1 success.\n");

    console.log("Allocate funds to stream1");
    const allocateStreamTx = await msp.allocate(user1Wallet.publicKey, user1Wallet.publicKey, treasury, stream, 3 * LAMPORTS_PER_SOL);
    await sendAndConfirmTransaction(connection, allocateStreamTx, [user1Wallet], { commitment: 'confirmed' });
    console.log("Allocate to stream1 success.\n");

    console.log("Pausing stream1");
    const PauseStreamTx = await msp.pauseStream(user1Wallet.publicKey, user1Wallet.publicKey, stream);
    await sendAndConfirmTransaction(connection, PauseStreamTx, [user1Wallet], { commitment: 'confirmed' });
    console.log("Pause stream1 success.\n");

    await sleep(5000);
    console.log("Resume stream1");
    const ResumeStreamTx = await msp.resumeStream(user1Wallet.publicKey, user1Wallet.publicKey, stream);
    await sendAndConfirmTransaction(connection, ResumeStreamTx, [user1Wallet], { commitment: 'confirmed' });
    console.log("Resume stream1 success.\n");


    console.log("Refresh treasury balance");
    const RefreshStreamTx = await msp.refreshTreasuryData(user1Wallet.publicKey, treasury);
    await sendAndConfirmTransaction(connection, RefreshStreamTx, [user1Wallet], { commitment: 'confirmed' });
    console.log("Treasury refresh success.\n");

    console.log("Creating a non-vesting treasury");
    const [createTreasuryTx, treasuryNonVesting] = await msp.createTreasury2(
      user1Wallet.publicKey,
      user1Wallet.publicKey,
      Constants.SOL_MINT,
      "",
      TreasuryType.Open
    );
    const createNonVestingTreasuryTx = await sendAndConfirmTransaction(connection, createTreasuryTx, [user1Wallet], { commitment: 'confirmed' });
    console.log("Non vesting treasury created\n");

    console.log('Adding funds to the treasury');
    const addFundsNonVestingTx = await msp.addFunds(
      user1Wallet.publicKey,
      user1Wallet.publicKey,
      treasuryNonVesting,
      Constants.SOL_MINT,
      LAMPORTS_PER_SOL * 100,
    );
    addFundsNonVestingTx.partialSign(user1Wallet);
    const addFundsNonVestingTxSerialized = addFundsNonVestingTx.serialize({
      verifySignatures: true,
    });
    await sendAndConfirmRawTransaction(connection, addFundsNonVestingTxSerialized, { commitment: 'confirmed' });
    console.log('Funds added\n');

    console.log("Creating a non-vesting stream");
    const [createStreamTx3, nonVestingStream] = await msp.createStream2(
      user1Wallet.publicKey,
      user1Wallet.publicKey,
      treasuryNonVesting,
      user2Wallet.publicKey,
      'test_stream_3',
      10 * LAMPORTS_PER_SOL,
      0.1 * LAMPORTS_PER_SOL,
      1,
      new Date(),
    );
    createStreamTx3.partialSign(user1Wallet);
    const createStreamTx3Serialized = createStreamTx3.serialize({
      verifySignatures: true,
    });
    await sendAndConfirmRawTransaction(connection, createStreamTx3Serialized, { commitment: 'confirmed' });

    console.log("Non vesting stream created\n");

    console.log("Filtering treasury by category");
    const filtered_cat = await msp.listTreasuries(user1Wallet.publicKey, true, false, Category.vesting);
    expect(filtered_cat.length).eq(1);
    expect(filtered_cat.at(0)!.id).eq(treasury.toBase58());

    const filtered_cat_non_vesting = await msp.listTreasuries(user1Wallet.publicKey, true, false, Category.default);
    expect(filtered_cat_non_vesting.length).eq(1);
    expect(filtered_cat_non_vesting.at(0)!.id).eq(treasuryNonVesting.toBase58());
    console.log("Filter by category success.");

    console.log("Filtering treasury by sub category");
    const filtered_sub = await msp.listTreasuries(user1Wallet.publicKey, true, false, undefined, SubCategory.seed);
    expect(filtered_sub.length).eq(1);
    expect(filtered_sub.at(0)!.id).eq(treasury.toBase58());

    const filtered_sub_non_vesting = await msp.listTreasuries(user1Wallet.publicKey, true, false, undefined, SubCategory.default);
    expect(filtered_sub_non_vesting.length).eq(1);
    expect(filtered_sub_non_vesting.at(0)!.id).eq(treasuryNonVesting.toBase58());
    console.log("Filter by sub category success.");

    console.log("Filtering stream by category");
    const filtered_cat_stream = await msp.listStreams({
      treasury,
      category: Category.vesting,
    });
    expect(filtered_cat_stream.length).eq(2);
    const filtered_cat_stream_sorted = filtered_cat_stream.sort((a, b) => a.name.localeCompare(b.name));
    expect(filtered_cat_stream_sorted.at(0)!.id).eq(stream.toBase58());
    expect(filtered_cat_stream_sorted.at(1)!.id).eq(stream2.toBase58());
    const filtered_cat_stream_non_vesting = await msp.listStreams({
      treasury: treasuryNonVesting,
      category: Category.default,
    });
    expect(filtered_cat_stream_non_vesting.length).eq(1);
    expect(filtered_cat_stream_non_vesting.at(0)!.id).eq(nonVestingStream.toBase58());
    console.log("Filter stream by category success.");

    console.log("Filtering stream by sub category");
    const filtered_sub_stream = await msp.listStreams({
      treasury,
      subCategory: SubCategory.seed,
    });
    expect(filtered_sub_stream.length).eq(2);
    const filtered_sub_stream_sorted = filtered_cat_stream.sort((a, b) => a.name.localeCompare(b.name));
    expect(filtered_sub_stream_sorted.at(0)!.id).eq(stream.toBase58());
    expect(filtered_sub_stream_sorted.at(1)!.id).eq(stream2.toBase58());

    const filtered_sub_stream_non_vesting = await msp.listStreams({
      treasury: treasuryNonVesting,
      subCategory: SubCategory.default,
    })
    expect(filtered_sub_stream_non_vesting.length).eq(1);
    expect(filtered_sub_stream_non_vesting.at(0)!.id).eq(nonVestingStream.toBase58());
    console.log("Filter stream by sub category success.");

    console.log("Getting vesting treasury activities");
    const res = await msp.listVestingTreasuryActivity(
      treasury,
      createNonVestingTreasuryTx,
      20,
      'confirmed',
      true
    );
    console.log(JSON.stringify(res, null, 2) + '\n');

    console.log("Getting vesting stream activities");
    const res2 = await msp.listStreamActivity(stream, createNonVestingTreasuryTx, 10, 'confirmed', true);
    console.log(JSON.stringify(res2, null, 2) + '\n');

    await sleep(10_000);

    console.log("Getting vesting flow rate");
    const [rate, unit, totalAllocation] = await msp.getVestingFlowRate(treasury);
    console.log(`Streaming ${rate / LAMPORTS_PER_SOL} SOL per ${TimeUnit[unit]}`);
    console.log(`Total Allocation: ${totalAllocation / LAMPORTS_PER_SOL}`);

    console.log("Close stream1");
    const CloseStreamTx = await msp.closeStream(user1Wallet.publicKey, user1Wallet.publicKey, stream, false, true);
    await sendAndConfirmTransaction(connection, CloseStreamTx, [user1Wallet], { commitment: 'confirmed' });
    console.log("Close stream1 success.\n");
  });*/

  it('utils > listTreasuries', async () => {
    try {
      const treasuries = await listTreasuries(program, userWalletAddress, true, Category.vesting);
      console.log('treasuries:', treasuries);
      expect(treasuries.length).not.eq(0);
    } catch (error) {
      console.error(error);
      expect(true).eq(false);
    }
  })

  it('MSP > listStreams', async () => {
    try {

      console.log("List streams");
      const streams = await msp.listStreams({
        treasurer: userWalletAddress,
        beneficiary: userWalletAddress,
        category: Category.default,
      });
      console.log('Streams:');
      streams.forEach(s => console.log(`id: ${s.id.toBase58()} | name: ${s.name}`));
      expect(streams.length).not.eq(0);
      console.log("List streams success.");

    } catch (error) {
      console.error(error);
      expect(true).eq(false);
    }
  })

  it('MSP > listStreams > select stream using filter and get info', async () => {
    const targetStreamAddress = '6h2aPBP8Mw6XPPBSGEqvBZ48JvzQAMKwmc7stqmwR2Z2';
    try {
      console.log("Get list of streams...");
      const accounts = await getFilteredStreamAccounts(
        program,
        userWalletAddress,
        undefined,
        userWalletAddress,
        Category.default,
      );
      console.log("Selecting stream:", targetStreamAddress);
      expect(accounts.length).not.eq(0);

      const item = accounts.find(a => a.publicKey.toString() === targetStreamAddress);
      expect(item).not.be.undefined;
      expect(item.publicKey.toBase58()).equal(targetStreamAddress);
      expect(item.account).not.be.undefined;

      // To hold the value of the withdrawable amount
      let streamWithdrawableAmount = new BN(0);

      if (item) {
        if (item.account !== undefined) {
          const slot = await program.provider.connection.getSlot('finalized');
          const blockTime = (await program.provider.connection.getBlockTime(slot)) as number;
          const stream = item.account;
          const address = item.publicKey;
          const nameBuffer = Buffer.from(stream.name);
          const createdOnUtcInSeconds = stream.createdOnUtc
            ? stream.createdOnUtc.toNumber()
            : 0;
          const startUtcInSeconds = getStreamStartUtcInSeconds(stream);
          const effectiveCreatedOnUtcInSeconds = createdOnUtcInSeconds > 0
            ? createdOnUtcInSeconds
            : startUtcInSeconds;
          const timeDiff = Math.round((Date.now() / 1_000) - blockTime);
          const startUtc = new Date(startUtcInSeconds * 1000);
          const depletionDate = getStreamEstDepletionDate(stream);
          const status = getStreamStatus(stream, timeDiff);
          // const streamMissedEarningUnitsWhilePaused = getStreamMissedEarningUnitsWhilePaused(stream);
          const remainingAllocation = getStreamRemainingAllocation(stream);
          const manuallyPaused = isStreamManuallyPaused(stream);
          const cliffAmount = getStreamCliffAmount(stream);
          const streamUnitsPerSecond = getStreamUnitsPerSecond(stream);

          debugObject = {
            id: address.toBase58(),
            version: stream.version,
            name: new TextDecoder().decode(nameBuffer),
            startUtc: startUtc.toString(),
            secondsSinceStart: blockTime - startUtcInSeconds,
            cliffVestPercent: stream.cliffVestPercent.toNumber() / 10_000,
            cliffVestAmount: cliffAmount.toString(),
            allocationAssigned: stream.allocationAssignedUnits.toString(),
            estimatedDepletionDate: depletionDate.toString(),
            rateAmount: stream.rateAmountUnits.toString(),
            rateIntervalInSeconds: stream.rateIntervalInSeconds.toNumber(),
            totalWithdrawalsAmount: stream.totalWithdrawalsUnits.toString(),
            remainingAllocation: remainingAllocation.toString(),
            status: `${STREAM_STATUS[status]} = ${status}`,
            manuallyPaused: manuallyPaused,
            streamUnitsPerSecond: streamUnitsPerSecond,
          };

          // Continue evaluating if there is remaining allocation
          if (remainingAllocation.gtn(0)) {
            // Continue evaluating if the stream is not scheduled
            if (status !== STREAM_STATUS.Schedule) {

              if (status === STREAM_STATUS.Paused) {  // Check if PAUSED
                const manuallyPaused = isStreamManuallyPaused(stream);
                const withdrawableWhilePausedAmount = manuallyPaused
                  ? stream.lastManualStopWithdrawableUnitsSnap
                  : remainingAllocation;
                streamWithdrawableAmount = BN.max(new BN(0), withdrawableWhilePausedAmount);
              } else if (stream.rateAmountUnits.isZero() ||
                         stream.rateIntervalInSeconds.isZero()) {  // Check if NOT RUNNING
                streamWithdrawableAmount = new BN(0);
              } else {
                const blocktimeRelativeNow = Math.round((Date.now() / 1_000) - timeDiff);
                const startUtcInSeconds = getStreamStartUtcInSeconds(stream);
                const timeSinceStart = blocktimeRelativeNow - startUtcInSeconds;
                const nonStopEarningUnits = cliffAmount.addn(streamUnitsPerSecond * timeSinceStart);
                const totalSecondsPaused = stream.lastKnownTotalSecondsInPausedStatus.toString().length >= 10
                    ? parseInt((stream.lastKnownTotalSecondsInPausedStatus.toNumber() / 1_000).toString())
                    : stream.lastKnownTotalSecondsInPausedStatus.toNumber();
                const missedEarningUnitsWhilePaused = streamUnitsPerSecond * totalSecondsPaused;
                let entitledEarnings = nonStopEarningUnits;

                if (nonStopEarningUnits.gten(missedEarningUnitsWhilePaused)) {
                  entitledEarnings = nonStopEarningUnits.subn(missedEarningUnitsWhilePaused);
                }

                let withdrawableUnitsWhileRunning = entitledEarnings;

                if (entitledEarnings.gte(stream.totalWithdrawalsUnits)) {
                  withdrawableUnitsWhileRunning = entitledEarnings.sub(stream.totalWithdrawalsUnits);
                }

                const withdrawableAmount = BN.min(remainingAllocation, withdrawableUnitsWhileRunning);

                streamWithdrawableAmount = BN.max(new BN(0), withdrawableAmount);

                debugObject.startUtcInSeconds = startUtcInSeconds;
                debugObject.timeSinceStart = timeSinceStart;
                debugObject.nonStopEarningUnits = nonStopEarningUnits.toString();
                debugObject.missedEarningUnitsWhilePaused = missedEarningUnitsWhilePaused.toString();
                debugObject.withdrawableUnitsWhileRunning = withdrawableUnitsWhileRunning.toString();
              }

            }
          }

          debugObject.withdrawableAmount = streamWithdrawableAmount.toString();  // last
          console.table(debugObject);

        }
      }

      console.log("Selecting stream and get info success.");

    } catch (error) {
      console.error(error);
      expect(true).eq(false);
    }
  });

});<|MERGE_RESOLUTION|>--- conflicted
+++ resolved
@@ -77,27 +77,7 @@
     console.log("Balance user1: : ", await connection.getBalance(user1Wallet.publicKey, 'confirmed'));
     console.log("Balance user2: : ", await connection.getBalance(user2Wallet.publicKey, 'confirmed'));
 
-<<<<<<< HEAD
-    msp = new MSP(endpoint, user1Wallet.publicKey.toBase58(), 'confirmed',
-      // comment out to avoid error 'Attempt to load a program that does not exist'
-      new PublicKey("2nZ8KDGdPBexJwWznPZosioWJzNBSM3doUXUYdo37ndN")
-    );
-    */
-
-    // For testing special use case
-    msp = new MSP(endpoint, userWalletAddress.toBase58(), 'confirmed',
-      new PublicKey("MSPCUMbLfy2MeT6geLMMzrUkv1Tx88XRApaVRdyxTuu")
-    );
-
-    program = createProgram(
-      connection,
-      userWalletAddress,
-      Constants.MSP
-    );
-
-=======
     msp = new MSP(endpoint, "MSPdQo5ZdrPh6rU1LsvUv5nRhAnj1mj6YQEqBUq8YwZ", 'confirmed');
->>>>>>> 159975d7
   });
 
 /*
