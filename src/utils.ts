--- conflicted
+++ resolved
@@ -202,11 +202,7 @@
   streamInfoList: Stream[],
 ): Promise<Stream[]> => {
   const streamList: Stream[] = [];
-<<<<<<< HEAD
   //TODO: BN check
-=======
-  //TODO: BN check -> Checked by Yamel. Timestamps ar ok as number
->>>>>>> ddb65b74
   for (const streamInfo of streamInfoList) {
     const timeDiff = streamInfo.lastRetrievedTimeInSeconds - streamInfo.lastRetrievedBlockTime;
     const blockTime = parseInt((Date.now() / 1_000).toString()) - timeDiff;
