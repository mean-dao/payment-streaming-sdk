--- conflicted
+++ resolved
@@ -17,7 +17,6 @@
 /**
  * MSP
  */
-<<<<<<< HEAD
 import { Constants, LATEST_IDL_FILE_VERSION } from './constants';
 import {
   MSP_ACTIONS,
@@ -28,7 +27,7 @@
 } from './types';
 import { STREAM_STATUS, Treasury, TreasuryType } from './types';
 import { StreamTemplate } from './types';
-import { IDL, Msp } from './msp_idl_001'; // point to the latest IDL
+import { IDL, Msp } from './msp_idl_002'; // point to the latest IDL
 import { bs58 } from '@project-serum/anchor/dist/cjs/utils/bytes';
 import {
   AnchorProvider,
@@ -43,15 +42,6 @@
 } from '@solana/spl-token';
 import * as anchor from '@project-serum/anchor';
 import { TimeUnit } from './types';
-=======
-import { Constants, LATEST_IDL_FILE_VERSION } from "./constants";
-import { StreamActivity, Stream, MSP_ACTIONS, TransactionFees, StreamActivityRaw } from "./types";
-import { STREAM_STATUS, Treasury, TreasuryType } from "./types";
-import { IDL, Msp } from './msp_idl_002'; // point to the latest IDL
-import { bs58 } from "@project-serum/anchor/dist/cjs/utils/bytes";
-import { AnchorProvider, Wallet } from "@project-serum/anchor/dist/cjs/provider";
-import { AccountLayout, ASSOCIATED_TOKEN_PROGRAM_ID, NATIVE_MINT, Token, TOKEN_PROGRAM_ID } from "@solana/spl-token";
->>>>>>> 36e2a902
 
 String.prototype.toPublicKey = function (): PublicKey {
   return new PublicKey(this.toString());
@@ -795,14 +785,10 @@
 
 let idl_legacy_after_1645224519: any = null;
 let idl_legacy_before_1645224519: any = null;
-<<<<<<< HEAD
-const idlPaths: string[] = ['./msp_idl_001'];
-=======
 const idlPaths: string[] = [
   './msp_idl_001',
   './msp_idl_002',
 ]
->>>>>>> 36e2a902
 const idls: { [fileVersion: number]: any } = {};
 
 async function parseStreamInstructionAfter1645224519(
